[tool.poetry]
name = "wgkex"
version = "0.1.0"
description = "Wireguard Connection Broker"
repository = "https://github.com/freifunkMUC/wgkex"
readme = "README.md"
license = "GPL-2.0-only"
authors = []

[tool.poetry.scripts]
wgkex-broker = "wgkex.broker.app:app"

[tool.poetry.dependencies]
python = "^3.6"
PyYAML = "^5.3.1"
Flask = "^1.1.2"
<<<<<<< HEAD
flask-mqtt = "^1.1.1"
=======
pyroute2 = "^0.5.14"
>>>>>>> d728c428
voluptuous = "^0.12.0"

[tool.poetry.dev-dependencies]
black = "^20.8b1"
pylint = "^2.6.0"
isort = "^5.6.4"

[tool.isort]
profile = "black"
multi_line_output = 3

[build-system]
requires = ["poetry-core>=1.0.0"]
build-backend = "poetry.core.masonry.api"<|MERGE_RESOLUTION|>--- conflicted
+++ resolved
@@ -14,11 +14,8 @@
 python = "^3.6"
 PyYAML = "^5.3.1"
 Flask = "^1.1.2"
-<<<<<<< HEAD
 flask-mqtt = "^1.1.1"
-=======
 pyroute2 = "^0.5.14"
->>>>>>> d728c428
 voluptuous = "^0.12.0"
 
 [tool.poetry.dev-dependencies]
