--- conflicted
+++ resolved
@@ -36,17 +36,8 @@
 #Keep to be compatible
 @app.route('/wg-public-key/<path:key>', methods=['GET'])
 def receive_public_key(key):
-<<<<<<< HEAD
-  if len(key) != 44:
-    return jsonify({'ErrorMessage' : 'Invalid Key Length'}), 400
-  if key[43] != '=':
-    return jsonify({'ErrorMessage' : 'Invalid Key'}), 400
-  if str(base64.b64encode(base64.b64decode(key)), 'utf-8') != str(key):
-    return jsonify({'ErrorMessage' : 'Invalid Key'}), 400
-=======
-  if not validate_wg_key(key):
+ if not validate_wg_key(key):
     return jsonify({'Message' : 'Invalid Key'}), 400
->>>>>>> e4eb8f9a
   with open("/var/lib/wgke/public.keys", "a")  as pubkeys:
     pubkeys.write("%s\n" % key)
   return jsonify({'Message' : 'OK'}), 200
